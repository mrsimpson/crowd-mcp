# crowd-mcp

> **Spawn and orchestrate autonomous AI agents via MCP**

An MCP (Model Context Protocol) server that enables AI coding assistants to spawn, manage, and coordinate multiple autonomous AI agents running in isolated Docker containers. Agents can collaborate on complex tasks, communicate with each other, and be manually supervised when needed.

## Features

- 🚀 **Agent Spawning** - Spawn autonomous agents via MCP tools
- 🎭 **Agent Templates** - Pre-configured agent types with specialized behavior
  - Custom system prompts per agent type
  - Model preferences and LLM settings
  - MCP server configurations (stdio + HTTP/SSE)
  - Example agents: architect, coder, reviewer
- 💬 **Agent Messaging** - Full messaging system with persistence (JSONL-based)
  - Direct agent-to-agent messaging
  - Broadcast messaging to all agents
  - Message history and retrieval
  - Priority-based message queuing
- 🎨 **Real-time Web Dashboard** - Monitor agents with live updates (no polling!)
- 🤝 **Agent Collaboration** - Agents discover and communicate with each other
- 📂 **Shared Workspace** - All agents work on the same codebase
- 🔒 **Isolated Execution** - Each agent runs in its own Docker container
- 🎯 **Zero Installation** - Runs via `npx`, no global installation needed
- 🔌 **Dual MCP Interfaces** - Management (stdio) + Agent (SSE) interfaces

## Use Case

Enable your AI assistant to delegate complex software tasks to specialized agents:

```
AI Assistant: "Build a full-stack user authentication system"
  ↓
  Spawns 3 specialized agents:
  - Architect Agent: Design the authentication architecture
  - Coder Agent (Frontend): Build React login/signup UI
  - Coder Agent (Backend): Implement JWT auth API

  Agents collaborate:
  - Architect defines: "Use JWT with refresh tokens, httpOnly cookies"
  - Frontend Coder asks Backend: "What's the login endpoint?"
  - Backend Coder responds: "POST /api/auth/login"
  - Architect reviews: "Add rate limiting to prevent brute force"

  Operator can attach to any agent for debugging
```

## Prerequisites

- **Docker** - Agent containers run in Docker
- **Node.js 20+** - For development (not needed if using npx)
- **MCP-Compatible Client** - Such as Claude Desktop, GitHub Copilot, Amazon Q, or OpenCode

## Documentation

- 📋 [Product Requirements (PRD)](docs/PRD.md) - Functional requirements and user personas
- 🏗️ [Architecture](docs/ARCHITECTURE.md) - Technology-agnostic system design
- 🔧 [Design](docs/DESIGN.md) - TypeScript/Docker implementation details

## Status

✅ **Core Features Complete** - Agent lifecycle, messaging, and web dashboard fully operational

**Implemented:**

- ✅ **Agent Lifecycle** (FR1)
  - spawn_agent, list_agents, stop_agent MCP tools
  - Optional agentType parameter for specialized agents
- ✅ **Agent Communication** (FR2)
  - Agent-to-agent messaging
  - Broadcast messaging
  - Message discovery and retrieval
  - JSONL-based persistent message storage
  - Agent MCP Server (SSE on port 3100)
- ✅ **Agent Configuration** (FR7)
  - YAML-based agent templates (.crowd/agents/)
  - Custom system prompts per agent type
  - Model preferences and LLM settings
  - MCP server configuration (stdio + HTTP/SSE)
  - Environment variable templating
  - Automatic messaging server injection
  - Example agents: architect, coder, reviewer
- ✅ **Real-time Web Dashboard** (FR6)
  - Real-time agent list with SSE updates
  - Stop agents from UI
  - View agent logs from UI
- ✅ **Docker Integration**
  - Container management
  - Shared workspace mounting
  - Agent environment configuration
  - Runtime config generation via AGENT_CONFIG env var

**Documentation:**

- 📋 [PRD](docs/PRD.md) - Requirements and implementation status
- 🏗️ [Architecture](docs/ARCHITECTURE.md) - System overview
- 💬 [Messaging Architecture](docs/MESSAGING_ARCHITECTURE.md) - Detailed messaging system design

**In Progress / Planned:**

- ⏳ CLI attach functionality (FR3.2)
- ⏳ Resource limits (FR5.x)
- ⏳ Cryptographic agent authentication
- ⏳ Message TTL and automatic cleanup
- ⏳ Automatic cleanup of completed agents (FR1.4)

**Test Coverage:** 158 tests passing (includes MessageRouter, MessagingTools, AgentConfig, ContainerManager, McpServer + Integration tests)

## Quick Start

### 0. Configure OpenCode (Required)

Before using crowd-mcp, you **must configure at least one LLM provider** for OpenCode:

1. **Create configuration directory:**

   ```bash
   mkdir -p .crowd/opencode
   ```

2. **Copy example configurations:**

   ```bash
   cp .crowd/opencode/opencode.json.example .crowd/opencode/opencode.json
   cp .crowd/opencode/.env.example .crowd/opencode/.env.local
   ```

3. **Edit `.crowd/opencode/opencode.json`** - Configure your LLM providers
4. **Edit `.crowd/opencode/.env.local`** - Add your API keys

**Minimal configuration:**

```json
{
  "$schema": "https://opencode.ai/config.json",
  "provider": {
    "anthropic": {
      "npm": "@anthropic-ai/sdk",
      "options": { "apiKey": "{env:ANTHROPIC_API_KEY}" },
      "models": {
        "claude-3-5-sonnet-20241022": { "name": "Claude 3.5 Sonnet" }
      }
    }
  }
}
```

**See [OpenCode Configuration Guide](docs/opencode-configuration.md) for complete documentation.**

> **Testing without LLM providers?** Set `CROWD_DEMO_MODE=true` to bypass validation. See [Demo Mode](docs/opencode-configuration.md#demo-mode) for details.

#### Agent Templates (Optional)

crowd-mcp includes three example agent templates:

- **architect** - Software architecture and system design
- **coder** - Implementation and coding tasks
- **reviewer** - Code review and quality assurance

These are located in `.crowd/agents/*.yaml` and can be customized or extended. When spawning agents, you can specify an `agentType` to use these templates, or omit it to use the default OpenCode configuration.

### 1. Setup Your MCP Client

**Example: Claude Desktop**

Add to your Claude Desktop configuration file:

**macOS**: `~/Library/Application Support/Claude/claude_desktop_config.json`
**Windows**: `%APPDATA%/Claude/claude_desktop_config.json`
**Linux**: `~/.config/Claude/claude_desktop_config.json`

```json
{
  "mcpServers": {
    "crowd-mcp": {
      "command": "npx",
      "args": ["-y", "crowd-mcp@latest"],
      "env": {
        "HTTP_PORT": "3000",
        "AGENT_MCP_PORT": "3100"
      }
    }
  }
}
```

**Environment Variables:**

- `HTTP_PORT` - Web dashboard port (default: 3000)
- `AGENT_MCP_PORT` - Agent communication port (default: 3100)
- `MESSAGE_BASE_DIR` - Message storage directory (default: ./.crowd/sessions)
- `SESSION_ID` - Custom session ID (default: auto-generated timestamp)
- `CROWD_LOG_LEVEL` - Log level: DEBUG, INFO, WARN, ERROR (default: WARN)
- `OPERATOR_NAME` - Display name for the human operator in messaging (default: "Human Operator")

See [Logging Configuration](docs/logging.md) for detailed logging setup.

Restart your MCP client. The server will start automatically when your client launches.

> **Note:** Configuration steps vary by client. Refer to your MCP client's documentation for specific setup instructions. The configuration format above is for Claude Desktop, but the same `npx crowd-mcp@latest` command works with any MCP-compatible client.

### 2. Open Web Dashboard

Navigate to http://localhost:3000 to see the real-time agent dashboard. The UI updates automatically via Server-Sent Events when agents are created, updated, or removed.

**Dashboard Features:**

- 📊 Real-time agent list with live updates
- 🔍 Agent details (ID, task, container ID, status)
- 🛑 Stop agents with confirmation dialog
- 📜 View agent logs in modal viewer
- 🟢 Connection status indicator
- 🎨 Dark theme UI

**Configuring the Port:**

The web server listens on **port 3000** by default. If this port is already in use, you can change it by setting the `HTTP_PORT` environment variable in your MCP client configuration:

```json
{
  "mcpServers": {
    "crowd-mcp": {
      "command": "npx",
      "args": ["-y", "crowd-mcp@latest"],
      "env": {
        "HTTP_PORT": "3001"
      }
    }
  }
}
```

The server will display clear error messages if the port is unavailable and guide you to change it.

### 3. Use the MCP Tools

**Available Tools:**

**Agent Lifecycle:**

1. **spawn_agent** - Create a new autonomous agent
   - `task` (required): The task description
   - `agentType` (optional): Agent template to use (architect, coder, reviewer, or custom)
2. **list_agents** - View all running agents
3. **stop_agent** - Terminate a specific agent

**Messaging & Communication:**

4. **send_message** - Send message to agent or broadcast to all
5. **get_messages** - Retrieve messages for operator
6. **mark_messages_read** - Mark messages as read
7. **discover_agents** - List active agents with filters

<<<<<<< HEAD
**Git Repository Management:**

8. **git_clone_repository** - Clone a Git repository into an agent's workspace
   - `repositoryUrl` (required): Git repository URL (HTTPS or SSH)
   - `targetPath` (required): Target directory in agent workspace
   - `branch` (optional): Branch to checkout (default: main)
   - `agentId` (required): Agent that should perform the clone
=======
**Note:** Agents use the `send_message_to_operator` tool to communicate with you. The operator name shown to agents is configurable via the `OPERATOR_NAME` environment variable.
>>>>>>> 4205ec71

**Example Usage:**

**Basic agent spawn:**

```
You: "Spawn an agent to refactor the authentication module"

AI Assistant: [Uses spawn_agent tool with task only]
              Agent spawned successfully!

              ID: agent-1730000000000
              Task: Refactor the authentication module
              Container: abc123def456

              View and control agents at:
              http://localhost:3000
```

**Spawn specialized agent:**

```
You: "Spawn an architect agent to design the API structure"

AI Assistant: [Uses spawn_agent tool with task and agentType="architect"]
              Agent spawned successfully!

              ID: agent-1730000000001
              Task: Design the API structure
              Type: architect
              Container: def456ghi789

              View and control agents at:
              http://localhost:3000
```

```
You: "List all running agents"

AI Assistant: [Uses list_agents tool]
              Active Agents (2):

              1. agent-1730000000000
                 Task: Refactor the authentication module
                 Container: abc123def456

              2. agent-1730000000123
                 Task: Fix bug in payment processing
                 Container: def789ghi012
```

```
You: "Stop agent agent-1730000000000"

AI Assistant: [Uses stop_agent tool]
              Agent agent-1730000000000 stopped successfully.
```

AI assistants can now fully manage agent lifecycle programmatically! You can also use the web dashboard at http://localhost:3000 for visual monitoring and control.

### 4. Development Mode

For local development and testing:

```bash
# Clone and install
git clone https://github.com/mrsimpson/crowd-mcp
cd crowd-mcp
pnpm install

# Build
pnpm build

# Run server
pnpm --filter crowd-mcp start
```

## How It Works

```
┌─────────────────────────────────────────────────────┐
│          MCP Client (Claude, Copilot, etc.)          │
└────────────────────┬────────────────────────────────┘
                     │ stdio (MCP Protocol)
                     │
┌────────────────────▼────────────────────────────────┐
│              crowd-mcp MCP Server                    │
│  ┌────────────────────────────────────────────────┐ │
│  │ MCP Tools                                      │ │
│  │  - spawn_agent                                 │ │
│  └────────────────────────────────────────────────┘ │
│  ┌────────────────────────────────────────────────┐ │
│  │ HTTP/SSE Server (Web Dashboard)                │ │
│  │  - GET /api/agents      - List agents          │ │
│  │  - GET /api/agents/:id  - Get agent details    │ │
│  │  - GET /api/events      - Real-time SSE stream │ │
│  │  - GET /               - Web UI                │ │
│  └────────────────────────────────────────────────┘ │
│  ┌────────────────────────────────────────────────┐ │
│  │ AgentRegistry (Event-Driven)                   │ │
│  │  - Syncs from Docker on startup                │ │
│  │  - Emits events: agent:created/updated/removed │ │
│  └────────────────────────────────────────────────┘ │
└────────────────────┬────────────────────────────────┘
                     │ Docker API
         ┌───────────┼───────────┐
         │           │           │
    ┌────▼────┐ ┌────▼────┐ ┌───▼─────┐
    │ Agent-1 │ │ Agent-2 │ │ Agent-3 │
    │(OpenCode│ │(OpenCode│ │(OpenCode│
    │ in      │ │ in      │ │ in      │
    │ Docker) │ │ Docker) │ │ Docker) │
    └────┬────┘ └────┬────┘ └────┬────┘
         │           │           │
         └───────────┴───────────┘
                     │
              ┌──────▼──────┐
              │  Workspace  │
              │  (Shared)   │
              └─────────────┘
                     ▲
                     │
         ┌───────────┴───────────┐
         │                       │
    ┌────┴──────┐         ┌──────┴─────┐
    │  Browser  │         │ CLI Attach │
    │ Dashboard │         │  (Future)  │
    └───────────┘         └────────────┘
       (SSE)                  (TTY)
```

**Key Components:**

1. **MCP Server** - Runs as child process of your MCP client, provides MCP tools
2. **HTTP/SSE Server** - Serves web dashboard and real-time event stream (port 3000)
3. **AgentRegistry** - Event-driven in-memory registry synced from Docker
4. **Agent Containers** - Isolated Docker containers running OpenCode (AI coding agent)
5. **Web Dashboard** - Real-time monitoring UI using Server-Sent Events
6. **Shared Workspace** - Mounted volume accessible to all agents

## Development

### Local Setup

```bash
# Clone repository
git clone https://github.com/mrsimpson/crowd-mcp
cd crowd-mcp

# Install dependencies
npm install

# Build TypeScript
npm run build

# Run MCP server directly (for testing)
node packages/server/dist/index.js
```

### Running Tests

```bash
# Unit tests
npm test

# Integration tests (requires Docker)
npm run test:integration
```

### Project Structure

```
crowd-mcp/
├── packages/
│   ├── server/       # MCP server implementation
│   ├── web-server/   # HTTP API + real-time web dashboard
│   └── shared/       # Shared types (Agent interface)
├── docker/
│   └── agent/        # Agent container Dockerfile
└── docs/             # Documentation (PRD, Architecture, Design)
```

## Contributing

Contributions welcome! Please read the documentation first:

1. Check [open issues](https://github.com/mrsimpson/crowd-mcp/issues)
2. Review the [Architecture](docs/ARCHITECTURE.md) and [Design](docs/DESIGN.md) docs
3. Submit a PR with tests

## Related Projects

- [Model Context Protocol](https://modelcontextprotocol.io/) - Protocol specification
- [OpenCode](https://github.com/sst/opencode) - AI coding agent used in containers

**MCP Clients:**

- [Claude Desktop](https://claude.ai/download) - Desktop app with MCP support
- [GitHub Copilot](https://github.com/features/copilot) - AI pair programmer
- [Amazon Q](https://aws.amazon.com/q/) - AWS AI assistant
- [OpenCode](https://github.com/sst/opencode) - Autonomous coding agent

## Roadmap

**v0.1** (Current - In Progress)

- ✅ Agent lifecycle management (spawn_agent, list_agents, stop_agent)
- ✅ Agent configuration system with templates
- ✅ Agent-to-agent messaging
- ✅ Real-time web dashboard with interactive controls
- ✅ Event-driven architecture
- ⏳ CLI attach functionality
- ⏳ Automatic cleanup of completed agents

**v0.2** (Planned)

- Persistent message queue
- Agent state recovery
- Resource usage tracking & limits

**v0.3** (Planned)

- Standalone binary distribution
- Advanced agent scheduling
- WebSocket support for web attach

## License

MIT

## Authors

Created by [Oliver Simpson](https://github.com/mrsimpson)<|MERGE_RESOLUTION|>--- conflicted
+++ resolved
@@ -251,7 +251,8 @@
 6. **mark_messages_read** - Mark messages as read
 7. **discover_agents** - List active agents with filters
 
-<<<<<<< HEAD
+**Note:** Agents use the `send_message_to_operator` tool to communicate with you. The operator name shown to agents is configurable via the `OPERATOR_NAME` environment variable.
+
 **Git Repository Management:**
 
 8. **git_clone_repository** - Clone a Git repository into an agent's workspace
@@ -259,9 +260,6 @@
    - `targetPath` (required): Target directory in agent workspace
    - `branch` (optional): Branch to checkout (default: main)
    - `agentId` (required): Agent that should perform the clone
-=======
-**Note:** Agents use the `send_message_to_operator` tool to communicate with you. The operator name shown to agents is configurable via the `OPERATOR_NAME` environment variable.
->>>>>>> 4205ec71
 
 **Example Usage:**
 
